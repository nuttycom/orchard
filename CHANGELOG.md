# Changelog
All notable changes to this project will be documented in this file.

The format is based on [Keep a Changelog](https://keepachangelog.com/en/1.0.0/),
and this project adheres to Rust's notion of
[Semantic Versioning](https://semver.org/spec/v2.0.0.html).

## [Unreleased]
<<<<<<< HEAD
### Added
- `orchard::keys`:
  - `DiversifierIndex::to_bytes`
  - `IncomingViewingKey::diversifier_index`
- `orchard::primitives::redpallas::VerificationKey::verify`
- `orchard::tree::MerklePath::from_parts`
- `impl From<orchard::bundle::BundleCommitment> for [u8; 32]`

### Changed
- MSRV is now 1.54.0.
- Bumped dependencies to `pasta_curves 0.3`.
- The following methods now have an additional `rng: impl RngCore` argument:
  - `orchard::builder::Bundle::create_proof`
  - `orchard::builder::InProgress::create_proof`
  - `orchard::circuit::Proof::create`
- `orchard::Bundle::commitment` now requires the bound `V: Copy + Into<i64>`
  instead of `i64: From<&'a V>`.
- `orchard::Bundle::binding_validating_key` now requires the bound
  `V: Into<i64>` instead of `V: Into<ValueSum>`.

### Removed
- `orchard::bundle`:
  - `commitments::hash_bundle_txid_data` (use `Bundle::commitment` instead).
  - `commitments::hash_bundle_auth_data` (use `Bundle::authorizing_commitment`
    instead).
- `orchard::keys`:
  - `FullViewingKey::default_address`
  - `IncomingViewingKey::default_address`
- `DiversifierKey` (use the APIs on `FullViewingKey` and `IncomingViewingKey`
  instead).
- `orchard::value::ValueSum::from_raw`

## [0.1.0-beta.1] - 2021-12-17
Initial release!
=======
Initial release!

## [Removed]
- The `std::hash::Hash` instance for `MerkleHashOrchard` has been removed.
>>>>>>> a5f701f3
<|MERGE_RESOLUTION|>--- conflicted
+++ resolved
@@ -6,7 +6,6 @@
 [Semantic Versioning](https://semver.org/spec/v2.0.0.html).
 
 ## [Unreleased]
-<<<<<<< HEAD
 ### Added
 - `orchard::keys`:
   - `DiversifierIndex::to_bytes`
@@ -41,9 +40,6 @@
 
 ## [0.1.0-beta.1] - 2021-12-17
 Initial release!
-=======
-Initial release!
 
 ## [Removed]
-- The `std::hash::Hash` instance for `MerkleHashOrchard` has been removed.
->>>>>>> a5f701f3
+- The `std::hash::Hash` instance for `MerkleHashOrchard` has been removed.